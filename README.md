--- conflicted
+++ resolved
@@ -51,12 +51,6 @@
  ? it works
 ```
 
-<<<<<<< HEAD
-If the test were in a module `foo`, it would produce:
-
-```
- ✔ foo it works
-=======
 If the test were in a module `foo::bar`, it would produce:
 
 ```txt
@@ -67,7 +61,6 @@
 
 ```txt
  ✔ foo — it works
->>>>>>> 20fecbfc
 ```
 
 Doctests are ignored, since they can't currently be named (pending [RFC #3311](https://github.com/rust-lang/rfcs/pull/3311)).
